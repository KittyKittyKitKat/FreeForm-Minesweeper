--- conflicted
+++ resolved
@@ -828,11 +828,7 @@
         settings_root.title('FreeForm Minesweeper Options')
         settings_root.resizable(0, 0)
         if get_os() == 'Windows':
-<<<<<<< HEAD
             settings_root.iconphoto(False, Constants.SETTINGS_ICON_ICO)
-=======
-            WindowControl.root.iconbitmap(Constants.SETTINGS_ICON_ICO)
->>>>>>> a807e8f9
         elif get_os() == 'Linux':
             settings_root.iconphoto(False, Constants.SETTINGS_ICON_PNG)
         settings_root.config(bg=Constants.DEFAULT_COLOUR)
