--- conflicted
+++ resolved
@@ -10,11 +10,7 @@
   * Lots of bugfixes!
 
 ## Running the game
-<<<<<<< HEAD
-To play the game, you have two options. You can download the game on your computer using the Linux and Windows releases on the Release pages. This is the recommended option, and the Release pages have their own instructions for downloading and installing Freeform Minesweeper. Alternatively, you can download the source code directly on your machine with the `python freeform_minesweeper.py` command. The source code comes with the requirements of a Python version 3.9.0 or greater and Pillow version 8.3.2 or greater. Do *not* run the source code for the installers and uninstallers. They will not function properly. To install the game, see the first option.
-=======
 To play the game, you have two options. You can download the game on your computer using the Linux and Windows releases on the Release pages. This is the recommended option, and the Release pages have their own instructions for downloading and installing Freeform Minesweeper. Alternatively, you can download the source code directly on your machine with the `python freeform_minesweeper.py` command. The source code comes with the requirements of a Python version 3.9.0 or greater, `tkinter` version 8.6 or greater, `Pillow` version 8.3.2 or greater, and `requests` verison 2.25.1 or greater. Any source code in active development is not guaranteed to work. For a stable experience, see the Releases. Do *not* run the source code for the installers and uninstallers. They will not function properly. To install the game, see the first option.
->>>>>>> fd6a2ab5
 
 ## How to start
 When you open the game, you're met with a pretty blank window. Before you start playing, you have to give yourself a board to play on! Simply click on a blacked out off square to turn it on, and click on a square that is turned on to turn it back off again. You can also click and drag to paint squares on or off. If drawing a board isn't your fancy, chose one the 4 classic Minesweeper presets at the top: Easy, Medium, Hard, or Expert. These board come with their own difficulty setting so you can truly get the classic experience at the click of a button! You can also use the Fill and Clear buttons to turn all the squares on or off, respectively. After you've drawn yourself a board, select a difficulty from 1 to 4, with 1 being a low amount of mines and 4 being a large amount of mines. If you liked the board you've drawn, you can hit the Save button to play with on it again later, using the Load Button. If you like the board but don't have enough playable squares, or too much, then hit Ctrl-I to invert all the squares, off to on and on to off. There's also the options button at the top. Click on this to reveal some settings for you to customize. There's more about these settings below. Once you're satisfied, just hit the play button at the top to start the game!
@@ -89,12 +85,6 @@
  * Python, version >= 3.9.0
 
 ### Library Requirements
-<<<<<<< HEAD
- * TKinter, verison >= 8.6
- * Pillow, version >= 9.0.0
- * requests, verison >= 2.25.1
-=======
  * `tkinter`, verison >= 8.6
  * `Pillow`, version >= 9.0.0
- * `requests`, verison >= 2.25.1
->>>>>>> fd6a2ab5
+ * `requests`, verison >= 2.25.1